; -------------------------------------------------------------
; Copyright 2024 University of Calgary
;
; Licensed under the Apache License, Version 2.0 (the "License");
; you may not use this file except in compliance with the License.
; You may obtain a copy of the License at
;
; http://www.apache.org/licenses/LICENSE-2.0
;
; Unless required by applicable law or agreed to in writing, software
; distributed under the License is distributed on an "AS IS" BASIS,
; WITHOUT WARRANTIES OR CONDITIONS OF ANY KIND, either express or implied.
; See the License for the specific language governing permissions and
; limitations under the License.
; -------------------------------------------------------------

pro aurorax_example_movie_themis
  compile_opt idl2

  ; First, download and read some THEMIS data
  start_ts = '2021-11-04T09:20:00'
  end_ts = '2021-11-04T09:29:00'
  d = aurorax_ucalgary_download('THEMIS_ASI_RAW', start_ts, end_ts, site_uid = 'fsmi')
  images = aurorax_ucalgary_read(d.dataset, d.filenames)

  ; Scale the image data array
  img_data = bytscl(images.data, min = 2000, max = 10000)
  loadct, 0, /silent

  ; Set up your writing directory

  ; ===== **NOTE: Replace this when running** ======
  root_dir = 'C:\Users\USER_NAME\Downloads'
  ; ================================================

  writing_dir = root_dir + path_sep() + 'themis_movie_frames'

  ; Create an empty directory to store frames
  if not file_test(writing_dir) then file_mkdir, writing_dir

  ; Iterate through each frame, plot it, and save as png
  window, 0, xsize = 256, ysize = 256
  for i = 0, (size(img_data, /dimensions))[-1] - 1 do begin
    frame_fname = writing_dir + path_sep() + 'frame' + string(i, format = '(I3.3)') + '.png'

    tv, img_data[*, *, i]
    write_png, frame_fname, tvrd(/true)
  endfor
  wdelete, 0

  ; Now call the movie procedure by passing in the list of filenames
  filenames = file_search(writing_dir + path_sep() + '*')
  output_filename = root_dir + path_sep() + 'themis_movie.mp4'
  movie_fps = 50

  aurorax_movie, filenames, output_filename, movie_fps
<<<<<<< HEAD
end

pro testing_luck_mov
  compile_opt idl2

  f_list = file_search('\\bender.phys.ucalgary.ca\data\trex\rgb\stream0\2023\05\20\luck_rgb-03\ut06\20230520_06*_luck_rgb-03_full.h5')
  f_list = f_list[5 : 15]
  trex_imager_readfile, f_list, img, meta
  img = bytscl(img, min = 0, max = 80)

  for i = 0, n_elements(img[0, 0, 0, *]) - 1 do begin
    xyouts, 0.5, 0.025, meta[i].exposure_start_string, alignment = 0.5
    tv, img[*, *, *, i], /order, /true
    wait, 0.05
  endfor
=======
  
>>>>>>> 26460277
end<|MERGE_RESOLUTION|>--- conflicted
+++ resolved
@@ -54,23 +54,4 @@
   movie_fps = 50
 
   aurorax_movie, filenames, output_filename, movie_fps
-<<<<<<< HEAD
-end
-
-pro testing_luck_mov
-  compile_opt idl2
-
-  f_list = file_search('\\bender.phys.ucalgary.ca\data\trex\rgb\stream0\2023\05\20\luck_rgb-03\ut06\20230520_06*_luck_rgb-03_full.h5')
-  f_list = f_list[5 : 15]
-  trex_imager_readfile, f_list, img, meta
-  img = bytscl(img, min = 0, max = 80)
-
-  for i = 0, n_elements(img[0, 0, 0, *]) - 1 do begin
-    xyouts, 0.5, 0.025, meta[i].exposure_start_string, alignment = 0.5
-    tv, img[*, *, *, i], /order, /true
-    wait, 0.05
-  endfor
-=======
-  
->>>>>>> 26460277
 end